--- conflicted
+++ resolved
@@ -1,4 +1,3 @@
-<<<<<<< HEAD
 # How to create a semantic search engine for colors (or anything else) using Supabase
 
 When I saw this [post on Hacker News](https://news.ycombinator.com/item?id=44317291) I was intrigued by the reference to a dataset of 30,000 named colors.
@@ -10,9 +9,6 @@
 https://brandmint.ai/color-genie
 
 You can build one too! Or a semantic search engine for anything else you have data on.
-=======
-# STEP ONE - CREATE A VECTOR DATABASE TO HOLD THE DATA
->>>>>>> a8d05abd
 
 ## Step 1 - Create a Vector Database to hold the data
 
@@ -42,11 +38,6 @@
 - hex (string)
 - is_good_name (boolean, default false)
 - embedding_small vector(1536)
-<<<<<<< HEAD
-=======
-
-We will need an index for the embedding column that we end up searching on, but we'll get better performance if we add that AFTER we've populated the table with data.
->>>>>>> a8d05abd
 
 So here's the SQL:
 
@@ -419,17 +410,12 @@
 - This cookbook would have saved me an estimated 5 hours I spent on deadends and debugging
 - Embedding costs for this project were trivial. 30,000 entries came to $0.002 (OpenAI's text-embedding-3-small)
 
+
 ## References
-
-<<<<<<< HEAD
-- Recreate the index with a higher `lists` value (this only works if your querying with a `probes` that is much lower than the index's number of `lists`)
-- Add a catch-and-retry in my server code. The second request always seems to be faster so there must be some warm-up logic or internal caching happening on Supabase
-- Create my own cache of recent results in something like Redis
 
 trivial cost (total cost for 30,000 entries came to $0.002)
 
 https://platform.openai.com/docs/models/text-embedding-3-small
 https://platform.openai.com/docs/models/text-embedding-3-large
-=======
+
 - https://supabase.com/docs/guides/ai/semantic-search
->>>>>>> a8d05abd
